--- conflicted
+++ resolved
@@ -68,11 +68,7 @@
   });
 
   return _streamText({
-<<<<<<< HEAD
-    model: getModel(currentProvider, currentModel, env),
-=======
-    model: getModel(provider, currentModel, env, apiKeys),
->>>>>>> 5e7ee1a4
+    model: getModel(currentProvider, currentModel, env, apiKeys),
     system: getSystemPrompt(),
     maxTokens: MAX_TOKENS,
     messages: convertToCoreMessages(processedMessages),
